// Copyright 2015 MaidSafe.net limited.
//
// This SAFE Network Software is licensed to you under (1) the MaidSafe.net Commercial License,
// version 1.0 or later, or (2) The General Public License (GPL), version 3, depending on which
// licence you accepted on initial access to the Software (the "Licences").
//
// By contributing code to the SAFE Network Software, or to this project generally, you agree to be
// bound by the terms of the MaidSafe Contributor Agreement, version 1.0.  This, along with the
// Licenses can be found in the root directory of this project at LICENSE, COPYING and CONTRIBUTOR.
//
// Unless required by applicable law or agreed to in writing, the Safe Network Software distributed
// under the GPL Licence is distributed on an "AS IS" BASIS, WITHOUT WARRANTIES OR CONDITIONS OF ANY
// KIND, either express or implied.
//
// Please review the Licences for the specific language governing permissions and limitations
// relating to use of the SAFE Network Software.

//! A file **content** self encryptor
//!
//! This library will provide convergent encryption on file based data and produce a `DataMap` type
//! and several chunks of data. Each chunk is max 1Mb in size and has a name. This name is the
//! `Sha512` of the content, this allows the chunks to be confirmed. If size and hash
//! checks are utilised, a high degree of certainty in the validity of the data can be expected.
//!
//! [Project github page](https://github.com/dirvine/self_encryption)
//!
//! # Use
//!
//! To use this lib you must implement a trait with two functions, these are to allow `get_chunk`
//! and `put_chunk` from storage. This must be set up by implementing the Storage trait (see below);
//!
//! The trait can allow chunks to be stored in a key value store, disk, vector (as per example
//! below), or a network based DHT.
//!
//! # Examples
//!
//! This is a simple setup for a memory based chunk store. A working implementation can be found
//! in the test crate of this project.
//!
//! ```
//! # #![allow(dead_code)]
//! extern crate self_encryption;
//! use std::sync::{Arc, Mutex};
//!
//! struct Entry {
//!     name: Vec<u8>,
//!     data: Vec<u8>
//! }
//!
//! struct SimpleStorage {
//!     entries: Arc<Mutex<Vec<Entry>>>
//! }
//!
//! impl SimpleStorage {
//!     fn new() -> SimpleStorage {
//!         SimpleStorage { entries: Arc::new(Mutex::new(Vec::new())) }
//!     }
//! }
//!
//! impl self_encryption::Storage for SimpleStorage {
//!     fn get(&self, name: Vec<u8>) -> Vec<u8> {
//!         let lock = self.entries.lock().unwrap();
//!         for entry in lock.iter() {
//!             if entry.name == name {
//!                 return entry.data.to_vec();
//!             }
//!         }
//!         vec![]
//!     }
//!
//!     fn put(&self, name: Vec<u8>, data: Vec<u8>) {
//!         let mut lock = self.entries.lock().unwrap();
//!         lock.push(Entry {
//!             name: name,
//!             data: data,
//!         })
//!     }
//! }
//! ```
//!
//! Use of this setup would be to implement a self encryptor e.g  `let mut se =
//! SelfEncryptor::new(my_storage, datamap::DataMap::None);`
//!
//! Then call write (and read after write)…etc… on the encryptor. The `close()` method will
//! return a `DataMap`. This can be passed to create a new encryptor to access the content
//! `let data_map = se.close();`
//!
//! This is then used to open the data content in future sessions; e.g. `let mut self_encryptor =
//! SelfEncryptor::new(my_storage, data_map);` where the `data_map` is the object returned
//! from the `close()` call of previous use of this file content via the self_encryptor. Storage of
//! the `DataMap` is out with the scope of this library and must be implemented by the user.

#![doc(html_logo_url =
           "https://raw.githubusercontent.com/maidsafe/QA/master/Images/maidsafe_logo.png",
       html_favicon_url = "http://maidsafe.net/img/favicon.ico",
       html_root_url = "http://maidsafe.github.io/self_encryption")]

// For explanation of lint checks, run `rustc -W help` or see
// https://github.com/maidsafe/QA/blob/master/Documentation/Rust%20Lint%20Checks.md
#![forbid(bad_style, exceeding_bitshifts, mutable_transmutes, no_mangle_const_items,
          unknown_crate_types, warnings)]
#![deny(deprecated, drop_with_repr_extern, improper_ctypes, missing_docs,
        non_shorthand_field_patterns, overflowing_literals, plugin_as_library,
        private_no_mangle_fns, private_no_mangle_statics, stable_features, unconditional_recursion,
        unknown_lints, unsafe_code, unused, unused_allocation, unused_attributes,
        unused_comparisons, unused_features, unused_parens, while_true)]
#![warn(trivial_casts, trivial_numeric_casts, unused_extern_crates, unused_import_braces,
        unused_qualifications, unused_results)]
#![allow(box_pointers, fat_ptr_transmutes, missing_copy_implementations,
         missing_debug_implementations, variant_size_differences)]

#![cfg_attr(feature="clippy", feature(plugin))]
#![cfg_attr(feature="clippy", plugin(clippy))]
#![cfg_attr(feature="clippy", deny(clippy))]
#![cfg_attr(feature="clippy", deny(clippy_pedantic))]

extern crate asynchronous;
extern crate flate2;
#[macro_use]
#[allow(unused_extern_crates)]  // Only using macros from maidsafe_utilites
extern crate maidsafe_utilities;
extern crate memmap;
extern crate rand;
extern crate rustc_serialize;
extern crate sodiumoxide;

pub mod test_helpers;
mod encryption;
mod datamap;

use std::cmp;
use std::error::Error;
use std::fmt::{self, Debug, Formatter};
use std::io::{self, ErrorKind, Read, Result, Write};
use std::iter::repeat;
use std::ops::{Deref, DerefMut, Index, IndexMut};
use std::sync::{Arc, Once, ONCE_INIT};

use asynchronous::{ControlFlow, Deferred};
use encryption::{IV_SIZE, Iv, KEY_SIZE, Key, decrypt, encrypt};
use flate2::Compression;
use flate2::read::DeflateDecoder;
use flate2::write::DeflateEncoder;
use memmap::{Mmap, Protection};
use sodiumoxide::crypto::hash::sha512;

pub use datamap::{DataMap, ChunkDetails};

const HASH_SIZE: usize = sha512::DIGESTBYTES;
const PAD_SIZE: usize = (HASH_SIZE * 3) - KEY_SIZE - IV_SIZE;
const MAX_IN_MEMORY_SIZE: usize = 50 * (1 << 20);

/// MAX_MEMORY_MAP_SIZE defined as 1GB.
pub const MAX_MEMORY_MAP_SIZE: usize = 1 << 30;
/// MAX_CHUNK_SIZE defined as 1MB.
pub const MAX_CHUNK_SIZE: u32 = 1024 * 1024;
/// MIN_CHUNK_SIZE defined as 1KB.
pub const MIN_CHUNK_SIZE: u32 = 1024;

struct Pad(pub [u8; PAD_SIZE]);

// Helper function to XOR a data with a pad (pad will be rotated to fill the length)
fn xor(data: &[u8], &Pad(pad): &Pad) -> Vec<u8> {
    data.iter().zip(pad.iter().cycle()).map(|(&a, &b)| a ^ b).collect()
}

#[derive(Debug, PartialEq, Eq, PartialOrd, Ord)]
enum ChunkStatus {
    ToBeHashed,
    ToBeEncrypted,
    AlreadyEncrypted,
}

#[derive(Debug, PartialEq, Eq, PartialOrd, Ord)]
enum ChunkLocation {
    InSequencer,
    Remote,
}

// pub struct Chunk { pub name:  Vec<u8>, pub content: Vec<u8> }

#[derive(Debug, PartialEq, Eq, PartialOrd, Ord)]
struct Chunk {
    number: u32,
    status: ChunkStatus,
    location: ChunkLocation,
}

/// Optionally create a sequence of bytes via a vector or memory map.
pub struct Sequencer {
    vector: Option<Vec<u8>>,
    mmap: Option<Mmap>,
}

#[cfg_attr(feature="clippy", allow(len_without_is_empty))]
impl Sequencer {
    /// Initialise as a vector.
    pub fn new_as_vector() -> Sequencer {
        Sequencer {
            vector: Some(Vec::with_capacity(MAX_IN_MEMORY_SIZE)),
            mmap: None,
        }
    }

    /// Initialise as a memory map
    pub fn new_as_mmap() -> Result<Sequencer> {
        Ok(Sequencer {
            vector: None,
            mmap: Some(try!(Mmap::anonymous(MAX_MEMORY_MAP_SIZE, Protection::ReadWrite))),
        })
    }

    /// Return the current length of the sequencer.
    pub fn len(&self) -> usize {
        match self.vector {
            Some(ref vector) => vector.len(),
            None => {
                match self.mmap {
                    Some(ref mmap) => mmap.len(),
                    None => 0usize,
                }
            }
        }
    }

    #[allow(unsafe_code)]
    /// Initialise with the Sequencer with 'content'.
    pub fn init(&mut self, content: &[u8]) {
        match self.vector {
            Some(ref mut vector) => {
                for ch in content {
                    vector.push(*ch);
                }
            }
            None => {
                if let Some(ref mut mmap) = self.mmap {
                    let _ = unsafe { mmap.as_mut_slice() }.write_all(&content[..]);
                }
            }
        }
    }

    /// Truncate internal object to given size. Note that this affects the vector only since the
    /// memory map is a fixed size.
    pub fn truncate(&mut self, size: usize) {
        if let Some(ref mut vector) = self.vector {
            vector.truncate(size);
        }
    }

    #[allow(unsafe_code)]
    /// Create a memory map if we haven't already done so.
    pub fn create_mapping(&mut self) -> Result<()> {
        if self.mmap.is_some() {
            return Ok(());
        }
        match self.vector {
            Some(ref mut vector) => {
                let mut mmap = match Mmap::anonymous(MAX_MEMORY_MAP_SIZE, Protection::ReadWrite) {
                    Ok(mmap) => mmap,
                    Err(error) => return Err(error),
                };
                let _ = unsafe { mmap.as_mut_slice() }.write_all(&vector[..]);
                vector.clear();
                self.mmap = Some(mmap);
            }
            None => return Err(io::Error::new(ErrorKind::WriteZero, "Failed to create mapping")),
        };

        if self.mmap.is_some() {
            self.vector = None;
        }
        Ok(())
    }

    /// If we are a vector return the vector otherwise return empty vector.
    pub fn to_vec(&self) -> Vec<u8> {
        match self.vector {
            Some(ref vector) => vector.clone(),
            None => Vec::<u8>::new(),
        }
    }
}

#[allow(unsafe_code)]
impl Index<usize> for Sequencer {
    type Output = u8;
    fn index(&self, index: usize) -> &u8 {
        match self.vector {
            Some(ref vector) => &vector[index],
            None => {
                match self.mmap {
                    Some(ref mmap) => unsafe { &mmap.as_slice()[index] },
                    None => panic!("Uninitialised"),
                }
            }
        }
    }
}

#[allow(unsafe_code)]
impl IndexMut<usize> for Sequencer {
    fn index_mut(&mut self, index: usize) -> &mut u8 {
        match self.vector {
            Some(ref mut vector) => &mut vector[index],
            None => {
                match self.mmap {
                    Some(ref mut mmap) => unsafe { &mut mmap.as_mut_slice()[index] },
                    None => panic!("Uninitialised"),
                }
            }
        }
    }
}

#[allow(unsafe_code)]
impl Deref for Sequencer {
    type Target = [u8];
    fn deref(&self) -> &[u8] {
        match self.vector {
            Some(ref vector) => &*vector,
            None => {
                match self.mmap {
                    Some(ref mmap) => unsafe { &mmap.as_slice() },
                    None => panic!("Uninitialised"),
                }
            }
        }
    }
}

#[allow(unsafe_code)]
impl DerefMut for Sequencer {
    fn deref_mut(&mut self) -> &mut [u8] {
        match self.vector {
            Some(ref mut vector) => &mut *vector,
            None => {
                match self.mmap {
                    Some(ref mut mmap) => unsafe { &mut *mmap.as_mut_slice() },
                    None => panic!("Uninitialised"),
                }
            }
        }
    }
}

impl Extend<u8> for Sequencer {
    fn extend<I>(&mut self, iterable: I)
        where I: IntoIterator<Item = u8>
    {
        if let Some(ref mut vector) = self.vector {
            vector.extend(iterable);
        }
    }
}

/// Storage traits of SelfEncryptor. Data stored in Storage is encrypted, name is the SHA512 hash
/// of content. Storage can be in-memory HashMap or disk based
pub trait Storage {
    /// Fetch the data bearing the name
    fn get(&self, name: Vec<u8>) -> Vec<u8>;
    /// Insert the data bearing the name.
    fn put(&self, name: Vec<u8>, data: Vec<u8>);
}

/// This is the encryption object and all file handling should be done using this object as the low
/// level mechanism to read and write *content*. This library has no knowledge of file metadata.
/// This is a library to ensure content is secured.
pub struct SelfEncryptor<S: Storage> {
    storage: Arc<S>,
    datamap: DataMap,
    chunks: Vec<Chunk>,
    sequencer: Sequencer,
    file_size: u64,
}

impl<S: Storage + Send + Sync + 'static> SelfEncryptor<S> {
    /// This is the only constructor for an encryptor object. Each SelfEncryptor is used for a
    /// single file. The parameters are a DataMap and Storage. If new file, use DataMap::None as
    /// first parameter. The get and put of Storage need to be implemented to allow the
    /// SelfEncryptor to store encrypted chunks and retrieve them when necessary.
    pub fn new(storage: Arc<S>, datamap: DataMap) -> SelfEncryptor<S> {
        initialise_sodiumoxide();
        let file_size = datamap.len();
        let mut sequencer;
        let mut chunks = vec![];

        if file_size <= MAX_IN_MEMORY_SIZE as u64 {
            sequencer = Sequencer::new_as_vector();
        } else {
            sequencer = unwrap_result!(Sequencer::new_as_mmap());
        }

        match datamap {
            DataMap::Content(ref content) => {
                sequencer.init(content);
                chunks.push(Chunk {
                    number: 0,
                    status: ChunkStatus::AlreadyEncrypted,
                    location: ChunkLocation::Remote,
                })
            }
            DataMap::Chunks(ref data_map_chunks) => {
                for chunk in data_map_chunks.iter() {
                    chunks.push(Chunk {
                        number: chunk.chunk_num,
                        status: ChunkStatus::AlreadyEncrypted,
                        location: ChunkLocation::Remote,
                    });
                }
            }
            DataMap::None => {}
        }

        SelfEncryptor {
            storage: storage,
            datamap: datamap,
            chunks: chunks,
            sequencer: sequencer,
            file_size: file_size,
        }
    }

    /// This is an implementation of the get_storage function from example.
    pub fn get_storage(&self) -> Arc<S> {
        self.storage.clone()
    }

    /// Write method mirrors a posix type write mechanism. It loosely mimics a filesystem interface
    /// for easy connection to FUSE like programs as well as fine grained access to system level
    /// libraries for developers. The input data will be written from the specified position
    /// (starts from 0).
    #[cfg_attr(feature="clippy", allow(cast_possible_truncation))]
    pub fn write(&mut self, data: &[u8], position: u64) {
        if self.file_size < (data.len() as u64 + position) {
            let length = self.file_size;
            self.prepare_window(length, 0);
        }
        self.file_size = cmp::max(self.file_size, data.len() as u64 + position);
        if self.file_size > MAX_IN_MEMORY_SIZE as u64 &&
           self.sequencer.len() <= MAX_IN_MEMORY_SIZE {
            match self.sequencer.create_mapping() {
                Ok(()) => (),
                Err(_) => return,
            }
        }
        self.prepare_window(data.len() as u64, position);
        for (i, &byte) in data.iter().enumerate() {
            self.sequencer[position as usize + i] = byte;
        }
    }

    /// The returned content is read from the specified position with specified length. Trying to
    /// read beyond the file size will cause the self_encryptor to be truncated up and return
    /// content filled with 0u8 in the gap.  Any other unwritten gaps will also be filled with
    /// '0u8's.
    #[cfg_attr(feature="clippy", allow(cast_possible_truncation))]
    pub fn read(&mut self, position: u64, length: u64) -> Vec<u8> {
        self.prepare_window(length, position);
        let mut read = Vec::with_capacity(length as usize);
        for &byte in self.sequencer.iter().skip(position as usize).take(length as usize) {
            read.push(byte);
        }
        read
        // &self.sequencer[position as usize..(position+length) as usize]
    }

    /// This function returns a DataMap, which is the info required to recover encrypted content
    /// from data storage location.  Content temporarily held in self_encryptor will only get
    /// flushed into storage when this function gets called.
    #[cfg_attr(feature="clippy", allow(cast_possible_truncation))]
    pub fn close(&mut self) -> DataMap {
        // Call prepare_window for the full file size to force any missing chunks to be inserted
        // into self.chunks.
        let file_size = self.file_size;
        self.prepare_window(file_size, 0);

        if self.file_size < (3 * MIN_CHUNK_SIZE) as u64 {
            let mut content = self.sequencer.to_vec();
            content.truncate(self.file_size as usize);
            DataMap::Content(content)
        } else {
            // assert(self.get_num_chunks() > 2 && "Try to close with less than 3 chunks");
            let real_chunk_count = self.get_num_chunks();
            let mut tmp_chunks = vec![ChunkDetails::new(); real_chunk_count as usize];

            let mut deferred_hashes = Vec::new();
            for chunk in &self.chunks {
                let missing_pre_encryption_hash = if self.datamap.has_chunks() {
                    self.datamap.get_sorted_chunks()[chunk.number as usize].pre_hash.is_empty()
                } else {
                    true
                };
                if chunk.number < real_chunk_count &&
                   (chunk.status == ChunkStatus::ToBeHashed || missing_pre_encryption_hash ||
                    real_chunk_count == 3) {
                    let this_size = self.get_chunk_size(chunk.number) as usize;
                    let pos = self.get_start_end_positions(chunk.number).0;

                    let mut tmp = vec![0u8; this_size];
                    for (index, tmp_char) in tmp.iter_mut().enumerate() {
                        *tmp_char = self.sequencer[index + pos as usize];
                    }

                    let chunk_number = chunk.number;
                    deferred_hashes.push(Deferred::<_, String>::new(move || {
                        let sha512::Digest(name) = sha512::hash(&tmp[..]);
                        Ok((chunk_number, name, this_size))
                    }));
                }
            }
            if let Ok(result) = Deferred::vec_to_promise(deferred_hashes,
                                                         ControlFlow::ParallelCPUS)
                                    .sync() {
                for (chunk_number, name, this_size) in result {
                    tmp_chunks[chunk_number as usize].pre_hash.clear();
                    tmp_chunks[chunk_number as usize].pre_hash = name.to_vec();
                    tmp_chunks[chunk_number as usize].source_size = this_size as u64;
                    tmp_chunks[chunk_number as usize].chunk_num = chunk_number;
                    // assert(4096 == tmp_chunks[chunk.number].pre_hash.len() && "Hash size wrong");
                }
            }
            self.datamap = DataMap::Chunks(tmp_chunks.to_vec());
            for chunk in &mut self.chunks {
                if chunk.number < real_chunk_count && chunk.status == ChunkStatus::ToBeHashed {
                    chunk.status = ChunkStatus::ToBeEncrypted;
                }
            }
            let mut deferred_encryption = Vec::new();
            for chunk in &self.chunks {
                if chunk.number < real_chunk_count && chunk.status == ChunkStatus::ToBeEncrypted {
                    let this_size = self.get_chunk_size(chunk.number) as usize;
                    let pos = self.get_start_end_positions(chunk.number).0;

                    let mut tmp = vec![0u8; this_size];
                    for (index, tmp_char) in tmp.iter_mut().enumerate() {
                        *tmp_char = self.sequencer[index + pos as usize];
                    }

                    let storage = self.storage.clone();
                    let chunk_number = chunk.number;
                    let def = self.encrypt_chunk(chunk.number, tmp)
                                  .chain::<_, String, _>(move |res| {
                                      let content = unwrap_result!(res);
                                      let sha512::Digest(name) = sha512::hash(&content);
                                      storage.put(name.to_vec(), content);
                                      Ok((chunk_number, name))
                                  });
                    deferred_encryption.push(def);
                }
            }
            if let Ok(result) = Deferred::vec_to_promise(deferred_encryption,
                                                         ControlFlow::ParallelCPUS)
                                    .sync() {
                for (chunk_number, name) in result {
                    tmp_chunks[chunk_number as usize].hash = name.to_vec();
                }
            }

            for chunk in &mut self.chunks {
                if chunk.status == ChunkStatus::ToBeEncrypted {
                    chunk.status = ChunkStatus::AlreadyEncrypted;
                }
            }

            DataMap::Chunks(tmp_chunks)
        }
    }

<<<<<<< HEAD
    /// Truncate the self_encryptor to the specified size (if extend, filled with 0u8).
    #[cfg_attr(feature="clippy", allow(cast_possible_truncation))]
    pub fn truncate(&mut self, position: u64) -> bool {
=======
    /// Truncate the self_encryptor to the specified size (if extended, filled with 0u8).
    //
    // NOTE: Right now calls prepare_window with the full length of the truncated file
    // because chunk sizes may change. Chunks that don't change don't actually need any
    // treatment here so there's room for performance improvement, especially for large
    // files.
    pub fn truncate(&mut self, new_size: u64) -> bool {
        if self.file_size == new_size {
            return true;
        }
>>>>>>> de9bb1c2
        let old_size = self.file_size;
        if new_size < old_size {
            self.prepare_window(new_size, 0);   // call before changing self.file_size
            self.file_size = new_size;
            self.sequencer.truncate(new_size as usize);
            let num_chunks = self.get_num_chunks(); // call with updated self.file_size
            self.chunks.truncate(num_chunks as usize);
        } else {
<<<<<<< HEAD
            if self.file_size > old_size && self.file_size as usize > MAX_IN_MEMORY_SIZE &&
=======
            if new_size > MAX_IN_MEMORY_SIZE as u64 &&
>>>>>>> de9bb1c2
               self.sequencer.len() <= MAX_IN_MEMORY_SIZE {
                match self.sequencer.create_mapping() {
                    Ok(()) => (),
                    Err(_) => return false,
                }
            }
            self.prepare_window(new_size, 0);   // call before changing self.file_size
            self.file_size = new_size;
        }

        true
    }

    /// Current file size as is known by encryptor.
    pub fn len(&self) -> u64 {
        self.file_size
    }

    /// Returns true if file size as is known by encryptor == 0.
    pub fn is_empty(&self) -> bool {
        self.file_size == 0
    }

    /// Prepare a sliding window to ensure there are enough chunk slots for writing, and to read in
    /// any absent chunks from external storage.
    #[cfg_attr(feature="clippy", allow(cast_possible_truncation))]
    fn prepare_window(&mut self, length: u64, position: u64) {
        if self.file_size < (3 * MIN_CHUNK_SIZE) as u64 {
            if length + position > self.sequencer.len() as u64 {
                let tmp_size = self.sequencer.len() as u64;
                self.sequencer.extend(repeat(0).take((length + position - tmp_size) as usize));
            }
            return;
        }
        let mut first_chunk = self.get_chunk_number(position);
        let mut last_chunk = self.get_chunk_number(position + length);
        if self.file_size < (3 * MAX_CHUNK_SIZE) as u64 {
            first_chunk = 0;
            last_chunk = 3;
        } else {
            for _ in 0..2 {
                if last_chunk < self.get_num_chunks() {
                    last_chunk += 1;
                }
            }
        }
        let last_chunks_end_pos = self.get_start_end_positions(last_chunk - 1).1;
        let required_len = cmp::max(length + position, last_chunks_end_pos);
        if required_len > self.sequencer.len() as u64 {
            let current_len = self.sequencer.len() as u64;
            self.sequencer.extend(repeat(0).take((required_len - current_len) as usize));
        }

        // [TODO]: Thread next - 2015-02-28 06:09pm
        let mut vec_deferred = Vec::new();
        for i in first_chunk..last_chunk {
            let mut found = false;
            for itr in &self.chunks {
                if itr.number == i {
                    let pos = self.get_start_end_positions(i).0;
                    if itr.location == ChunkLocation::Remote {
                        vec_deferred.push(self.decrypt_chunk(i)
                                              .chain::<_, String, _>(move |res| {
                                                  Ok((pos, unwrap_result!(res)))
                                              }));
                    }
                    found = true;
                    break;
                }
            }
            if !found {
                self.chunks.push(Chunk {
                    number: i,
                    status: ChunkStatus::ToBeHashed,
                    location: ChunkLocation::InSequencer,
                });
            } else {
                if let Some(found_chunk) = self.chunks.get_mut(i as usize) {
                    found_chunk.status = ChunkStatus::ToBeHashed;
                    found_chunk.location = ChunkLocation::InSequencer;
                }
            }
        }
        for (pos, vec) in unwrap_result!(Deferred::vec_to_promise(vec_deferred,
                                                                  ControlFlow::ParallelCPUS)
                                             .sync()) {
            let mut pos_aux = pos;
            for &byte in &vec {
                self.sequencer[pos_aux as usize] = byte;
                pos_aux += 1;
            }
        }
    }

    fn get_pad_key_and_iv(&self, chunk_number: u32) -> (Pad, Key, Iv) {
        let n_1 = self.get_previous_chunk_number(chunk_number);
        let n_2 = self.get_previous_chunk_number(n_1);
        let sorted_chunks = self.datamap.get_sorted_chunks();
        let vec = &sorted_chunks[chunk_number as usize].pre_hash;
        let n_1_vec = &sorted_chunks[n_1 as usize].pre_hash;
        let n_2_vec = &sorted_chunks[n_2 as usize].pre_hash;

        let mut pad = [0u8; PAD_SIZE];
        for (i, &element) in vec.iter()
                                .chain(&n_1_vec[(KEY_SIZE + IV_SIZE)..HASH_SIZE])
                                .chain(&n_2_vec[..])
                                .enumerate() {
            pad[i] = element;
        }

        let mut key = [0u8; KEY_SIZE];
        for (i, &element) in n_1_vec[0..KEY_SIZE].iter().enumerate() {
            key[i] = element;
        }

        let mut iv = [0u8; IV_SIZE];
        for (i, &element) in n_1_vec[KEY_SIZE..(KEY_SIZE + IV_SIZE)].iter().enumerate() {
            iv[i] = element;
        }

        (Pad(pad), Key(key), Iv(iv))
    }

    /// Performs the decryption algorithm to decrypt chunk of data.
    fn decrypt_chunk(&self, chunk_number: u32) -> Deferred<Vec<u8>, String> {
        let name = self.datamap.get_sorted_chunks()[chunk_number as usize].hash.clone();
        // [TODO]: work out passing functors properly - 2015-03-02 07:00pm
        let (pad, key, iv) = self.get_pad_key_and_iv(chunk_number);
        let content = self.storage.get(name);

        Deferred::<Vec<u8>, String>::new(move || {
            let xor_result = xor(&content, &pad);
            match decrypt(&xor_result, &key, &iv) {
                Ok(decrypted) => {
                    let mut chunk = Vec::new();
                    let mut decoder = DeflateDecoder::new(&decrypted[..]);
                    match decoder.read_to_end(&mut chunk) {
                        Ok(size) => {
                            if size > 0 {
                                return Ok(chunk);
                            }
                            Err("Decompression failure".to_owned())
                        }
                        Err(error) => Err(error.description().to_owned()),
                    }
                }
                _ => Err(format!("Failed decrypting chunk {}", chunk_number)),
            }
        })
    }

    /// Performs encryption algorithm on chunk of data.
    fn encrypt_chunk(&self, chunk_number: u32, content: Vec<u8>) -> Deferred<Vec<u8>, String> {
        // [TODO]: work out passing functors properly - 2015-03-02 07:00pm
        let (pad, key, iv) = self.get_pad_key_and_iv(chunk_number);
        Deferred::<Vec<u8>, String>::new(move || {
            let mut encoder = DeflateEncoder::new(Vec::new(), Compression::Default);
            match encoder.write_all(&content[..]) {
                Ok(()) => {
                    match encoder.finish() {
                        Ok(compressed) => {
                            let encrypted = encrypt(&compressed, &key, &iv);
                            Ok(xor(&encrypted, &pad))
                        }
                        Err(error) => Err(error.description().to_owned()),
                    }
                }
                Err(error) => Err(error.description().to_owned()),
            }
        })
    }

    // Helper methods.

    /// Returns the number of chunks according to file size.
    #[cfg_attr(feature="clippy", allow(cast_possible_truncation))]
    fn get_num_chunks(&self) -> u32 {
        if self.file_size < (3 * MIN_CHUNK_SIZE as u64) {
            return 0;
        }
        if self.file_size < (3 * MAX_CHUNK_SIZE as u64) {
            return 3;
        }
        if self.file_size % MAX_CHUNK_SIZE as u64 == 0 {
            (self.file_size / MAX_CHUNK_SIZE as u64) as u32
        } else {
            ((self.file_size / MAX_CHUNK_SIZE as u64) + 1) as u32
        }
    }

    /// Returns the size of a chunk of data.
    #[cfg_attr(feature="clippy", allow(cast_possible_truncation))]
    fn get_chunk_size(&self, chunk_number: u32) -> u32 {
        if self.file_size < 3 * MIN_CHUNK_SIZE as u64 {
            return 0;
        }
        if self.file_size < 3 * MAX_CHUNK_SIZE as u64 {
            if chunk_number < 2 {
                return (self.file_size / 3) as u32;
            } else {
                return (self.file_size - (2 * (self.file_size / 3))) as u32;
            }
        }
        if chunk_number < self.get_num_chunks() - 2 {
            return MAX_CHUNK_SIZE;
        }
        let remainder = (self.file_size % MAX_CHUNK_SIZE as u64) as u32;
        let penultimate = (self.get_num_chunks() - 2) == chunk_number;
        if remainder == 0 {
            return MAX_CHUNK_SIZE;
        }
        if remainder < MIN_CHUNK_SIZE {
            if penultimate {
                MAX_CHUNK_SIZE - MIN_CHUNK_SIZE
            } else {
                MIN_CHUNK_SIZE + remainder
            }
        } else {
            if penultimate {
                MAX_CHUNK_SIZE
            } else {
                remainder
            }
        }
    }

    /// Returns the start and end positions of chunk data in the file.
    fn get_start_end_positions(&self, chunk_number: u32) -> (u64, u64) {
        if self.get_num_chunks() == 0 {
            return (0, 0);
        }
        let start;
        let last = (self.get_num_chunks() - 1) == chunk_number;
        if last {
            start = self.get_chunk_size(0) as u64 * (chunk_number as u64 - 1) +
                    self.get_chunk_size(chunk_number - 1) as u64;
        } else {
            start = self.get_chunk_size(0) as u64 * chunk_number as u64;
        }
        (start, (start + self.get_chunk_size(chunk_number) as u64))
    }

    fn get_previous_chunk_number(&self, chunk_number: u32) -> u32 {
        if self.get_num_chunks() == 0 {
            return 0;
        }
        (self.get_num_chunks() + chunk_number - 1) % self.get_num_chunks()
    }

    #[cfg_attr(feature="clippy", allow(cast_possible_truncation))]
    fn get_chunk_number(&self, position: u64) -> u32 {
        if self.get_num_chunks() == 0 {
            return 0;
        }

        let remainder = self.file_size % self.get_chunk_size(0) as u64;
        if remainder == 0 || remainder >= MIN_CHUNK_SIZE as u64 ||
           position < self.file_size - remainder - MIN_CHUNK_SIZE as u64 {
            return (position / self.get_chunk_size(0) as u64) as u32;
        }
        self.get_num_chunks() - 1
    }
}

impl<S: Storage + Send + Sync + 'static> Debug for SelfEncryptor<S> {
    fn fmt(&self, formatter: &mut Formatter) -> fmt::Result {
        try!(write!(formatter,
                    "SelfEncryptor {{\n    datamap: {:?}\n    chunks:\n",
                    self.datamap));
        for chunk in &self.chunks {
            try!(write!(formatter, "        {:?}\n", chunk))
        }
        write!(formatter, "    file_size: {}\n}}", self.file_size)
    }
}

fn initialise_sodiumoxide() {
    static INITIALISE_SODIUMOXIDE: Once = ONCE_INIT;
    INITIALISE_SODIUMOXIDE.call_once(|| assert!(sodiumoxide::init()));
}

#[cfg(test)]
mod test {
    use maidsafe_utilities::serialisation;
    use rand::distributions::{Range, Sample};
    use rand::{random, thread_rng};
    use std::sync::Arc;
    use super::*;
    use test_helpers::{random_bytes, SimpleStorage};

    fn check_file_size(se: &SelfEncryptor<SimpleStorage>, expected_file_size: u64) {
        assert_eq!(se.file_size, expected_file_size);
        if let DataMap::Chunks(ref chunk_details) = se.datamap {
            let chunks_cumulated_size = chunk_details.iter().fold(0u64, |acc, chunk| {
                acc + chunk.source_size
            });
            assert_eq!(chunks_cumulated_size, expected_file_size);
        }
    }

    #[test]
    fn xor() {
        let mut data: Vec<u8> = vec![];
        let mut pad = [0u8; super::PAD_SIZE];
        for _ in 0..800 {
            data.push(random::<u8>());
        }
        for ch in pad.iter_mut() {
            *ch = random::<u8>();
        }
        assert_eq!(data,
                   super::xor(&super::xor(&data, &super::Pad(pad)), &super::Pad(pad)));
    }

    #[test]
    fn write() {
        let my_storage = Arc::new(SimpleStorage::new());
        let mut se = SelfEncryptor::new(my_storage, DataMap::None);
        let size = 3;
        let offset = 5u32;
        let the_bytes = random_bytes(size);
        se.write(&the_bytes, offset as u64);
        check_file_size(&se, (size + offset as usize) as u64);
    }

    #[test]
    fn multiple_writes() {
        let my_storage = Arc::new(SimpleStorage::new());
        let mut se = SelfEncryptor::new(my_storage.clone(), DataMap::None);
        let size1 = 3;
        let size2 = 4;
        let part1 = random_bytes(size1);
        let part2 = random_bytes(size2);
        // Just testing multiple subsequent write calls
        se.write(&part1, 0);
        se.write(&part2, size1 as u64);
        // Let's also test an overwrite.. over middle bytes of part2
        se.write(&[4u8, 2], size1 as u64 + 1);
        check_file_size(&se, (size1 + size2) as u64);
        let data_map = se.close();
        se = SelfEncryptor::new(my_storage.clone(), data_map);
        let fetched = se.read(0, (size1 + size2) as u64);
        assert!(&fetched[..size1] == &part1[..]);
        assert_eq!(fetched[size1], part2[0]);
        assert!(&fetched[size1 + 1..size1 + 3] == &[4u8, 2][..]);
        assert!(&fetched[size1 + 3..] == &part2[3..]);
    }

    #[test]
    fn three_min_chunks_minus_one() {
        let my_storage = Arc::new(SimpleStorage::new());
        let data_map: DataMap;
        let bytes_len = (MIN_CHUNK_SIZE * 3) - 1;
        let the_bytes = random_bytes(bytes_len as usize);
        {
            let mut se = SelfEncryptor::new(my_storage.clone(), DataMap::None);
            se.write(&the_bytes, 0);
            assert_eq!(se.get_num_chunks(), 0);
            assert_eq!(se.chunks.len(), 0);
            assert_eq!(se.sequencer.len(), bytes_len as usize);
            check_file_size(&se, bytes_len as u64);
            match se.datamap {
                DataMap::Chunks(_) => panic!("shall not return DataMap::Chunks"),
                DataMap::Content(_) => panic!("shall not return DataMap::Content"),
                DataMap::None => {}
            }
            // check close
            data_map = se.close();
        }
        match data_map {
            DataMap::Chunks(_) => panic!("shall not return DataMap::Chunks"),
            DataMap::Content(ref content) => assert_eq!(content.len(), bytes_len as usize),
            DataMap::None => panic!("shall not return DataMap::None"),
        }
        // check read, write
        let mut new_se = SelfEncryptor::new(my_storage.clone(), data_map);
        let fetched = new_se.read(0, bytes_len as u64);
        assert_eq!(fetched, the_bytes);
    }

    #[test]
    fn three_min_chunks() {
        let my_storage = Arc::new(SimpleStorage::new());
        let data_map: DataMap;
        let the_bytes = random_bytes(MIN_CHUNK_SIZE as usize * 3);
        {
            let mut se = SelfEncryptor::new(my_storage.clone(), DataMap::None);
            se.write(&the_bytes, 0);
            // check helper functions
            assert_eq!(se.get_num_chunks(), 3);
            assert_eq!(se.get_chunk_size(0), 1024);
            assert_eq!(se.get_chunk_size(1), 1024);
            assert_eq!(se.get_chunk_size(2), 1024);
            assert_eq!(se.get_previous_chunk_number(0), 2);
            assert_eq!(se.get_previous_chunk_number(1), 0);
            assert_eq!(se.get_previous_chunk_number(2), 1);
            assert_eq!(se.get_start_end_positions(0).0, 0u64);
            assert_eq!(se.get_start_end_positions(0).1, MIN_CHUNK_SIZE as u64);
            assert_eq!(se.get_start_end_positions(1).0, MIN_CHUNK_SIZE as u64);
            assert_eq!(se.get_start_end_positions(1).1, 2 * MIN_CHUNK_SIZE as u64);
            assert_eq!(se.get_start_end_positions(2).0, 2 * MIN_CHUNK_SIZE as u64);
            assert_eq!(se.get_start_end_positions(2).1, 3 * MIN_CHUNK_SIZE as u64);
            check_file_size(&se, MIN_CHUNK_SIZE as u64 * 3);
            // check close
            data_map = se.close();
        }
        match data_map {
            DataMap::Chunks(ref chunks) => {
                assert_eq!(chunks.len(), 3);
                assert_eq!(my_storage.clone().num_entries(), 3);
                for chunk_detail in chunks.iter() {
                    assert!(my_storage.clone().has_chunk(&chunk_detail.hash));
                }
            }
            DataMap::Content(_) => panic!("shall not return DataMap::Content"),
            DataMap::None => panic!("shall not return DataMap::None"),
        }
        // check read, write
        let mut new_se = SelfEncryptor::new(my_storage.clone(), data_map);
        let fetched = new_se.read(0, MIN_CHUNK_SIZE as u64 * 3);
        assert!(fetched == the_bytes);
    }

    #[test]
    fn three_min_chunks_plus_one() {
        let my_storage = Arc::new(SimpleStorage::new());
        let data_map: DataMap;
        let bytes_len = (MIN_CHUNK_SIZE * 3) + 1;
        let the_bytes = random_bytes(bytes_len as usize);
        {
            let mut se = SelfEncryptor::new(my_storage.clone(), DataMap::None);
            se.write(&the_bytes, 0);
            assert_eq!(se.get_num_chunks(), 3);
            assert_eq!(se.get_chunk_size(0), 1024);
            assert_eq!(se.get_chunk_size(1), 1024);
            assert_eq!(se.get_chunk_size(2), 1025);
            assert_eq!(se.get_previous_chunk_number(0), 2);
            assert_eq!(se.get_previous_chunk_number(1), 0);
            assert_eq!(se.get_previous_chunk_number(2), 1);
            assert_eq!(se.get_start_end_positions(0).0, 0u64);
            assert_eq!(se.get_start_end_positions(0).1, MIN_CHUNK_SIZE as u64);
            assert_eq!(se.get_start_end_positions(1).0, MIN_CHUNK_SIZE as u64);
            assert_eq!(se.get_start_end_positions(1).1, 2 * MIN_CHUNK_SIZE as u64);
            assert_eq!(se.get_start_end_positions(2).0, 2 * MIN_CHUNK_SIZE as u64);
            assert_eq!(se.get_start_end_positions(2).1,
                       1 + 3 * MIN_CHUNK_SIZE as u64);
            check_file_size(&se, bytes_len as u64);
            // check close
            data_map = se.close();
        }
        match data_map {
            DataMap::Chunks(ref chunks) => {
                assert_eq!(chunks.len(), 3);
                assert_eq!(my_storage.clone().num_entries(), 3);
                for chunk_detail in chunks.iter() {
                    assert!(my_storage.clone().has_chunk(&chunk_detail.hash));
                }
            }
            DataMap::Content(_) => panic!("shall not return DataMap::Content"),
            DataMap::None => panic!("shall not return DataMap::None"),
        }
        // check read, write
        let mut new_se = SelfEncryptor::new(my_storage.clone(), data_map);
        let fetched = new_se.read(0, bytes_len as u64);
        assert!(fetched == the_bytes);
    }

    #[test]
    fn three_max_chunks() {
        let my_storage = Arc::new(SimpleStorage::new());
        let data_map: DataMap;
        let bytes_len = MAX_CHUNK_SIZE * 3;
        let the_bytes = random_bytes(bytes_len as usize);
        {
            let mut se = SelfEncryptor::new(my_storage.clone(), DataMap::None);
            se.write(&the_bytes, 0);
            assert_eq!(se.get_num_chunks(), 3);
            assert_eq!(se.get_chunk_size(0), MAX_CHUNK_SIZE);
            assert_eq!(se.get_chunk_size(1), MAX_CHUNK_SIZE);
            assert_eq!(se.get_chunk_size(2), MAX_CHUNK_SIZE);
            assert_eq!(se.get_previous_chunk_number(0), 2);
            assert_eq!(se.get_previous_chunk_number(1), 0);
            assert_eq!(se.get_previous_chunk_number(2), 1);
            assert_eq!(se.get_start_end_positions(0).0, 0u64);
            assert_eq!(se.get_start_end_positions(0).1, MAX_CHUNK_SIZE as u64);
            assert_eq!(se.get_start_end_positions(1).0, MAX_CHUNK_SIZE as u64);
            assert_eq!(se.get_start_end_positions(1).1, 2 * MAX_CHUNK_SIZE as u64);
            assert_eq!(se.get_start_end_positions(2).0, 2 * MAX_CHUNK_SIZE as u64);
            assert_eq!(se.get_start_end_positions(2).1, 3 * MAX_CHUNK_SIZE as u64);
            check_file_size(&se, bytes_len as u64);
            // check close
            data_map = se.close();
        }
        match data_map {
            DataMap::Chunks(ref chunks) => {
                assert_eq!(chunks.len(), 3);
                assert_eq!(my_storage.clone().num_entries(), 3);
                for chunk_detail in chunks.iter() {
                    assert!(my_storage.clone().has_chunk(&chunk_detail.hash));
                }
            }
            DataMap::Content(_) => panic!("shall not return DataMap::Content"),
            DataMap::None => panic!("shall not return DataMap::None"),
        }
        // check read, write
        let mut new_se = SelfEncryptor::new(my_storage.clone(), data_map);
        let fetched = new_se.read(0, bytes_len as u64);
        assert!(fetched == the_bytes);
    }

    #[test]
    fn three_max_chunks_plus_one() {
        let my_storage = Arc::new(SimpleStorage::new());
        let data_map: DataMap;
        let bytes_len = (MAX_CHUNK_SIZE * 3) + 1;
        let the_bytes = random_bytes(bytes_len as usize);
        {
            let mut se = SelfEncryptor::new(my_storage.clone(), DataMap::None);
            se.write(&the_bytes, 0);
            assert_eq!(se.get_num_chunks(), 4);
            assert_eq!(se.get_chunk_size(0), MAX_CHUNK_SIZE);
            assert_eq!(se.get_chunk_size(1), MAX_CHUNK_SIZE);
            assert_eq!(se.get_chunk_size(2), MAX_CHUNK_SIZE - MIN_CHUNK_SIZE);
            assert_eq!(se.get_chunk_size(3), MIN_CHUNK_SIZE + 1);
            assert_eq!(se.get_previous_chunk_number(0), 3);
            assert_eq!(se.get_previous_chunk_number(1), 0);
            assert_eq!(se.get_previous_chunk_number(2), 1);
            assert_eq!(se.get_previous_chunk_number(3), 2);
            assert_eq!(se.get_start_end_positions(0).0, 0u64);
            assert_eq!(se.get_start_end_positions(0).1, MAX_CHUNK_SIZE as u64);
            assert_eq!(se.get_start_end_positions(1).0, MAX_CHUNK_SIZE as u64);
            assert_eq!(se.get_start_end_positions(1).1, 2 * MAX_CHUNK_SIZE as u64);
            assert_eq!(se.get_start_end_positions(2).0, 2 * MAX_CHUNK_SIZE as u64);
            assert_eq!(se.get_start_end_positions(2).1,
                       ((3 * MAX_CHUNK_SIZE) - MIN_CHUNK_SIZE) as u64);
            assert_eq!(se.get_start_end_positions(3).0,
                       se.get_start_end_positions(2).1);
            assert_eq!(se.get_start_end_positions(3).1, bytes_len as u64);
            check_file_size(&se, bytes_len as u64);
            // check close
            data_map = se.close();
        }
        match data_map {
            DataMap::Chunks(ref chunks) => {
                assert_eq!(chunks.len(), 4);
                assert_eq!(my_storage.clone().num_entries(), 4);
                for chunk_detail in chunks.iter() {
                    assert!(my_storage.clone().has_chunk(&chunk_detail.hash));
                }
            }
            DataMap::Content(_) => panic!("shall not return DataMap::Content"),
            DataMap::None => panic!("shall not return DataMap::None"),
        }
        // check read and write
        let mut new_se = SelfEncryptor::new(my_storage.clone(), data_map);
        let fetched = new_se.read(0, bytes_len as u64);
        assert!(fetched == the_bytes);
    }

    #[test]
    fn seven_and_a_bit_max_chunks() {
        let my_storage = Arc::new(SimpleStorage::new());
        let data_map: DataMap;
        let bytes_len = (MAX_CHUNK_SIZE * 7) + 1024;
        let the_bytes = random_bytes(bytes_len as usize);
        {
            let mut se = SelfEncryptor::new(my_storage.clone(), DataMap::None);
            se.write(&the_bytes, 0);
            assert_eq!(se.get_num_chunks(), 8);
            assert_eq!(se.get_chunk_size(0), MAX_CHUNK_SIZE);
            assert_eq!(se.get_chunk_size(1), MAX_CHUNK_SIZE);
            assert_eq!(se.get_chunk_size(2), MAX_CHUNK_SIZE);
            assert_eq!(se.get_chunk_size(3), MAX_CHUNK_SIZE);
            assert_eq!(se.get_previous_chunk_number(0), 7);
            assert_eq!(se.get_previous_chunk_number(1), 0);
            assert_eq!(se.get_previous_chunk_number(2), 1);
            assert_eq!(se.get_previous_chunk_number(3), 2);
            assert_eq!(se.get_start_end_positions(0).0, 0u64);
            assert_eq!(se.get_start_end_positions(0).1, MAX_CHUNK_SIZE as u64);
            assert_eq!(se.get_start_end_positions(1).0, MAX_CHUNK_SIZE as u64);
            assert_eq!(se.get_start_end_positions(1).1, 2 * MAX_CHUNK_SIZE as u64);
            assert_eq!(se.get_start_end_positions(2).0, 2 * MAX_CHUNK_SIZE as u64);
            assert_eq!(se.get_start_end_positions(2).1, 3 * MAX_CHUNK_SIZE as u64);
            assert_eq!(se.get_start_end_positions(3).0, 3 * MAX_CHUNK_SIZE as u64);
            assert_eq!(se.get_start_end_positions(7).1,
                       ((7 * MAX_CHUNK_SIZE) as u64 + 1024));
            check_file_size(&se, bytes_len as u64);
            // check close
            data_map = se.close();
        }
        match data_map {
            DataMap::Chunks(ref chunks) => {
                assert_eq!(chunks.len(), 8);
                assert_eq!(my_storage.clone().num_entries(), 8);
                for chunk_detail in chunks.iter() {
                    assert!(my_storage.clone().has_chunk(&chunk_detail.hash));
                }
            }
            DataMap::Content(_) => panic!("shall not return DataMap::Content"),
            DataMap::None => panic!("shall not return DataMap::None"),
        }
        // check read and write
        let mut new_se = SelfEncryptor::new(my_storage.clone(), data_map);
        let fetched = new_se.read(0, bytes_len as u64);
        assert!(fetched == the_bytes);
    }

    #[test]
    fn large_file_one_byte_under_eleven_chunks() {
        let my_storage = Arc::new(SimpleStorage::new());
        let data_map: DataMap;
        let number_of_chunks: u32 = 11;
        let bytes_len = (MAX_CHUNK_SIZE as usize * number_of_chunks as usize) - 1;
        let the_bytes = random_bytes(bytes_len);
        {
            let mut se = SelfEncryptor::new(my_storage.clone(), DataMap::None);
            se.write(&the_bytes, 0);
            assert_eq!(se.get_num_chunks(), number_of_chunks);
            assert_eq!(se.get_previous_chunk_number(number_of_chunks),
                       number_of_chunks - 1);
            check_file_size(&se, bytes_len as u64);
            data_map = se.close();
        }
        match data_map {
            DataMap::Chunks(ref chunks) => {
                assert_eq!(chunks.len(), number_of_chunks as usize);
                assert_eq!(my_storage.clone().num_entries(), number_of_chunks as usize);
                for chunk_detail in chunks.iter() {
                    assert!(my_storage.clone().has_chunk(&chunk_detail.hash));
                }
            }
            DataMap::Content(_) => panic!("shall not return DataMap::Content"),
            DataMap::None => panic!("shall not return DataMap::None"),
        }
        let mut new_se = SelfEncryptor::new(my_storage.clone(), data_map);
        let fetched = new_se.read(0, bytes_len as u64);
        assert!(fetched == the_bytes);
    }

    #[test]
    fn large_file_one_byte_over_eleven_chunks() {
        let my_storage = Arc::new(SimpleStorage::new());
        let data_map: DataMap;
        let number_of_chunks: u32 = 11;
        let bytes_len = (MAX_CHUNK_SIZE as usize * number_of_chunks as usize) + 1;
        let the_bytes = random_bytes(bytes_len);
        {
            let mut se = SelfEncryptor::new(my_storage.clone(), DataMap::None);
            se.write(&the_bytes, 0);
            assert_eq!(se.get_num_chunks(), number_of_chunks + 1);
            assert_eq!(se.get_previous_chunk_number(number_of_chunks),
                       number_of_chunks - 1);
            check_file_size(&se, bytes_len as u64);
            data_map = se.close();
        }
        match data_map {
            DataMap::Chunks(ref chunks) => {
                assert_eq!(chunks.len(), number_of_chunks as usize + 1);
                assert_eq!(my_storage.clone().num_entries(),
                           number_of_chunks as usize + 1);
                for chunk_detail in chunks.iter() {
                    assert!(my_storage.clone().has_chunk(&chunk_detail.hash));
                }
            }
            DataMap::Content(_) => panic!("shall not return DataMap::Content"),
            DataMap::None => panic!("shall not return DataMap::None"),
        }
        let mut new_se = SelfEncryptor::new(my_storage.clone(), data_map);
        let fetched = new_se.read(0, bytes_len as u64);
        assert!(fetched == the_bytes);
    }

    #[test]
    fn large_file_size_1024_over_eleven_chunks() {
        // has been tested for 50 chunks
        let my_storage = Arc::new(SimpleStorage::new());
        let data_map: DataMap;
        let number_of_chunks: u32 = 11;
        let bytes_len = (MAX_CHUNK_SIZE as usize * number_of_chunks as usize) + 1024;
        let the_bytes = random_bytes(bytes_len);
        {
            let mut se = SelfEncryptor::new(my_storage.clone(), DataMap::None);
            se.write(&the_bytes, 0);
            assert_eq!(se.get_num_chunks(), number_of_chunks + 1);
            for i in 0..number_of_chunks {
                // preceding and next index, wrapped around
                let h = (i + number_of_chunks) % (number_of_chunks + 1);
                let j = (i + 1) % (number_of_chunks + 1);
                assert_eq!(se.get_chunk_size(i), MAX_CHUNK_SIZE);
                assert_eq!(se.get_previous_chunk_number(i), h);
                assert_eq!(se.get_start_end_positions(i).0,
                           i as u64 * MAX_CHUNK_SIZE as u64);
                assert_eq!(se.get_start_end_positions(i).1,
                           j as u64 * MAX_CHUNK_SIZE as u64);
            }
            assert_eq!(se.get_chunk_size(number_of_chunks), MIN_CHUNK_SIZE);
            assert_eq!(se.get_previous_chunk_number(number_of_chunks),
                       number_of_chunks - 1);
            assert_eq!(se.get_start_end_positions(number_of_chunks).0,
                       number_of_chunks as u64 * MAX_CHUNK_SIZE as u64);
            assert_eq!(se.get_start_end_positions(number_of_chunks).1,
                       ((number_of_chunks * MAX_CHUNK_SIZE) as u64 + 1024));
            check_file_size(&se, bytes_len as u64);
            // check close
            data_map = se.close();
        }
        match data_map {
            DataMap::Chunks(ref chunks) => {
                assert_eq!(chunks.len(), number_of_chunks as usize + 1);
                assert_eq!(my_storage.clone().num_entries(),
                           number_of_chunks as usize + 1);
                for chunk_detail in chunks.iter() {
                    assert!(my_storage.clone().has_chunk(&chunk_detail.hash));
                }
            }
            DataMap::Content(_) => panic!("shall not return DataMap::Content"),
            DataMap::None => panic!("shall not return DataMap::None"),
        }
        // check read and write
        let mut new_se = SelfEncryptor::new(my_storage.clone(), data_map);
        let fetched = new_se.read(0, bytes_len as u64);
        assert!(fetched == the_bytes);
    }

    #[test]
    fn five_and_extend_to_seven_plus_one() {
        let my_storage = Arc::new(SimpleStorage::new());
        let data_map: DataMap;
        let bytes_len = MAX_CHUNK_SIZE * 5;
        let the_bytes = random_bytes(bytes_len as usize);
        {
            let mut se = SelfEncryptor::new(my_storage.clone(), DataMap::None);
            se.write(&the_bytes, 0);
            check_file_size(&se, bytes_len as u64);
            se.truncate((7 * MAX_CHUNK_SIZE + 1) as u64);
            assert_eq!(se.get_num_chunks(), 8);
            check_file_size(&se, (7 * MAX_CHUNK_SIZE + 1) as u64);
            // check close
            data_map = se.close();
        }
        match data_map {
            DataMap::Chunks(ref chunks) => {
                assert_eq!(chunks.len(), 8);
                assert_eq!(my_storage.clone().num_entries(), 8);
                for chunk_detail in chunks.iter() {
                    assert!(my_storage.clone().has_chunk(&chunk_detail.hash));
                }
            }
            DataMap::Content(_) => panic!("shall not return DataMap::Content"),
            DataMap::None => panic!("shall not return DataMap::None"),
        }
    }

    #[test]
    fn truncate_three_max_chunks() {
        let storage = Arc::new(SimpleStorage::new());
        let data_map: DataMap;
        let bytes_len = MAX_CHUNK_SIZE as u64 * 3;
        let bytes = random_bytes(bytes_len as usize);
        {
            let mut se = SelfEncryptor::new(storage.clone(), DataMap::None);
            se.write(&bytes, 0);
            check_file_size(&se, bytes_len);
            se.truncate(bytes_len - 24);
            assert_eq!(se.get_num_chunks(), 3);
            check_file_size(&se, bytes_len - 24);
            data_map = se.close();
        }
        assert_eq!(data_map.len(), bytes_len - 24);
        match data_map {
            DataMap::Chunks(ref chunks) => {
                assert_eq!(chunks.len(), 3);
                assert_eq!(storage.clone().num_entries(), 3);
                for chunk_detail in chunks.iter() {
                    assert!(storage.clone().has_chunk(&chunk_detail.hash));
                }
            }
            _ => panic!("datamap should be DataMap::Chunks"),
        }
        let mut se = SelfEncryptor::new(storage.clone(), data_map);
        let fetched = se.read(0, bytes_len - 24);
        assert!(&fetched[..] == &bytes[.. (bytes_len - 24) as usize]);
    }

    #[test]
    fn truncate_from_datamap() {
        let storage = Arc::new(SimpleStorage::new());
        let bytes_len = MAX_CHUNK_SIZE as u64 * 3;
        let bytes = random_bytes(bytes_len as usize);
        let data_map: DataMap;
        {
            let mut se = SelfEncryptor::new(storage.clone(), DataMap::None);
            se.write(&bytes, 0);
            check_file_size(&se, bytes_len);
            data_map = se.close();
        }
        let data_map2: DataMap;
        {
            // Start with an existing datamap.
            let mut se = SelfEncryptor::new(storage.clone(), data_map);
            se.truncate(bytes_len - 24);
            data_map2 = se.close();
        }
        assert_eq!(data_map2.len(), bytes_len - 24);
        match data_map2 {
            DataMap::Chunks(ref chunks) => {
                assert_eq!(chunks.len(), 3);
                assert_eq!(storage.clone().num_entries(), 6);   // old ones + new ones
                for chunk_detail in chunks.iter() {
                    assert!(storage.clone().has_chunk(&chunk_detail.hash));
                }
            }
            _ => panic!("datamap should be DataMap::Chunks"),
        }
        let mut se = SelfEncryptor::new(storage.clone(), data_map2);
        let fetched = se.read(0, bytes_len - 24);
        assert!(&fetched[..] == &bytes[.. (bytes_len - 24) as usize]);
    }

    #[test]
    fn truncate_to_extend_from_datamap() {
        let storage = Arc::new(SimpleStorage::new());
        let bytes_len = MAX_CHUNK_SIZE as u64 * 3 - 24;
        let bytes = random_bytes(bytes_len as usize);
        let data_map: DataMap;
        {
            let mut se = SelfEncryptor::new(storage.clone(), DataMap::None);
            se.write(&bytes, 0);
            check_file_size(&se, bytes_len);
            data_map = se.close();
        }
        let data_map2: DataMap;
        {
            // Start with an existing datamap.
            let mut se = SelfEncryptor::new(storage.clone(), data_map);
            se.truncate(bytes_len + 24);
            data_map2 = se.close();
        }
        assert_eq!(data_map2.len(), bytes_len + 24);
        match data_map2 {
            DataMap::Chunks(ref chunks) => {
                assert_eq!(chunks.len(), 3);
                assert_eq!(storage.clone().num_entries(), 6);   // old ones + new ones
                for chunk_detail in chunks.iter() {
                    assert!(storage.clone().has_chunk(&chunk_detail.hash));
                }
            }
            _ => panic!("datamap should be DataMap::Chunks"),
        }
        let mut se = SelfEncryptor::new(storage.clone(), data_map2);
        let fetched = se.read(0, bytes_len + 24);
        assert!(&fetched[.. bytes_len as usize] == &bytes[..]);
        assert!(&fetched[bytes_len as usize ..] == &[0u8; 24]);
    }

    #[test]
    fn large_100mb_file() {
        let storage = Arc::new(SimpleStorage::new());
        let data_map: DataMap;
        let number_of_chunks: u32 = 100;
        let bytes_len = MAX_CHUNK_SIZE as usize * number_of_chunks as usize;
        let bytes = random_bytes(bytes_len);
        {
            let mut se = SelfEncryptor::new(storage.clone(), DataMap::None);
            se.write(&bytes, 0);
            assert_eq!(se.get_num_chunks(), number_of_chunks);
            for i in 0..number_of_chunks - 1 {
                // preceding and next index, wrapped around
                let h = (i + number_of_chunks - 1) % number_of_chunks;
                let j = (i + 1) % number_of_chunks;
                assert_eq!(se.get_chunk_size(i), MAX_CHUNK_SIZE);
                assert_eq!(se.get_previous_chunk_number(i), h);
                assert_eq!(se.get_start_end_positions(i).0,
                           i as u64 * MAX_CHUNK_SIZE as u64);
                assert_eq!(se.get_start_end_positions(i).1,
                           j as u64 * MAX_CHUNK_SIZE as u64);
            }
            assert_eq!(se.get_previous_chunk_number(number_of_chunks),
                       number_of_chunks - 1);
            assert_eq!(se.get_start_end_positions(number_of_chunks).0,
                       number_of_chunks as u64 * MAX_CHUNK_SIZE as u64);
            assert_eq!(se.get_start_end_positions(number_of_chunks - 1).1,
                       ((number_of_chunks * MAX_CHUNK_SIZE) as u64));
            check_file_size(&se, bytes_len as u64);
            // check close
            data_map = se.close();
        }
        match data_map {
            DataMap::Chunks(ref chunks) => {
                assert_eq!(chunks.len(), number_of_chunks as usize);
                assert_eq!(storage.clone().num_entries(), number_of_chunks as usize);
                for chunk_detail in chunks.iter() {
                    assert!(storage.clone().has_chunk(&chunk_detail.hash));
                }
            }
            DataMap::Content(_) => panic!("shall not return DataMap::Content"),
            DataMap::None => panic!("shall not return DataMap::None"),
        }
        // check read and write
        let mut new_se = SelfEncryptor::new(storage.clone(), data_map);
        let fetched = new_se.read(0, bytes_len as u64);
        assert!(fetched == bytes);
    }

    #[test]
    fn write_starting_with_existing_datamap() {
        let my_storage = Arc::new(SimpleStorage::new());
        let part1_len = MIN_CHUNK_SIZE * 3;
        let part1_bytes = random_bytes(part1_len as usize);
        let data_map: DataMap;
        {
            let mut se = SelfEncryptor::new(my_storage.clone(), DataMap::None);
            se.write(&part1_bytes, 0);
            check_file_size(&se, part1_len as u64);
            data_map = se.close();
        }
        let part2_len = 1024;
        let part2_bytes = random_bytes(part2_len as usize);
        let full_len = part1_len + part2_len;
        let data_map2: DataMap;
        {
            // Start with an existing datamap.
            let mut se = SelfEncryptor::new(my_storage.clone(), data_map);
            se.write(&part2_bytes, part1_len as u64);
            // check_file_size(&se, full_len);
            data_map2 = se.close();
        }
        assert_eq!(data_map2.len(), full_len as u64);

        let mut se = SelfEncryptor::new(my_storage.clone(), data_map2);
        let fetched = se.read(0, full_len as u64);
        assert!(&part1_bytes[..] == &fetched[..part1_len as usize]);
        assert!(&part2_bytes[..] == &fetched[part1_len as usize..]);
    }

    fn create_vector_data_map(storage: Arc<SimpleStorage>, vec_len: usize) -> DataMap {
        let data: Vec<usize> = (0..vec_len).collect();
        let serialised_data: Vec<u8> = serialisation::serialise(&data)
                                           .expect("failed to serialise Vec<usize>");
        let mut self_encryptor = SelfEncryptor::new(storage, DataMap::None);
        self_encryptor.write(&serialised_data, 0);
        check_file_size(&self_encryptor, serialised_data.len() as u64);
        self_encryptor.close()
    }

    fn check_vector_data_map(storage: Arc<SimpleStorage>, vec_len: usize, datamap: &DataMap) {
        let mut self_encryptor = SelfEncryptor::new(storage, datamap.clone());
        let length = self_encryptor.len();
        let data_to_deserialise: Vec<u8> = self_encryptor.read(0, length);
        let data: Vec<usize> = serialisation::deserialise(&data_to_deserialise)
                                   .expect("failed to deserialise Vec<usize>");
        assert_eq!(data.len(), vec_len);
        for (index, data_char) in data.iter().enumerate() {
            assert_eq!(*data_char, index);
        }
    }

    #[test]
    fn serialised_vectors() {
        for vec_len in vec![1000, 2000, 5000, 10_000, 20_000, 50_000, 100_000, 20_0000, 50_0000,
                            1_000_000] {
            let storage = Arc::new(SimpleStorage::new());
            let datamap: DataMap = create_vector_data_map(storage.clone(), vec_len);
            check_vector_data_map(storage.clone(), vec_len, &datamap);
        }
    }

    #[test]
    fn get_chunk_number() {
        let my_storage = Arc::new(SimpleStorage::new());
        let mut se = SelfEncryptor::new(my_storage, DataMap::None);
        // Test chunk_number for files up to 3 * MIN_CHUNK_SIZE - 1.  Should be 0 for all bytes.
        let mut min_test_size = 0;
        let mut max_test_size = 3 * MIN_CHUNK_SIZE;
        for file_size in min_test_size..max_test_size {
            se.truncate(file_size as u64);
            for byte_index in 0..file_size {
                assert_eq!(se.get_chunk_number(byte_index as u64), 0);
            }
        }

        // Test chunk_number for files up to 3 * MAX_CHUNK_SIZE.  File should be thirded with any
        // extra bytes appended to last chunk.
        min_test_size = max_test_size;
        max_test_size = (3 * MAX_CHUNK_SIZE) + 1;
        let mut range = Range::new(90000, 100000);
        let mut rng = thread_rng();
        let step = range.sample(&mut rng);
        for file_size in (min_test_size..max_test_size).filter(|&elt| elt % step == 0) {
            se.truncate(file_size as u64);
            assert_eq!(se.get_num_chunks(), 3);
            let mut index_start;
            let mut index_end = 0;
            for chunk_index in 0..3 {
                index_start = index_end;
                index_end += se.get_chunk_size(chunk_index);
                for byte_index in index_start..index_end {
                    assert_eq!(se.get_chunk_number(byte_index as u64), chunk_index);
                }
            }
        }

        // Test chunk_number for files up to (3 * MAX_CHUNK_SIZE) + MIN_CHUNK_SIZE - 1.  First two
        // chunks should each have MAX_CHUNK_SIZE bytes, third chunk should have
        // (MAX_CHUNK_SIZE - MIN_CHUNK_SIZE) bytes, with final chunk containing remainder.
        min_test_size = max_test_size;
        max_test_size = (3 * MAX_CHUNK_SIZE) + MIN_CHUNK_SIZE;
        const CHUNK_0_START: u32 = 0;
        const CHUNK_0_END: u32 = MAX_CHUNK_SIZE - 1;
        const CHUNK_1_START: u32 = MAX_CHUNK_SIZE;
        const CHUNK_1_END: u32 = (2 * MAX_CHUNK_SIZE) - 1;
        const CHUNK_2_START: u32 = 2 * MAX_CHUNK_SIZE;
        for file_size in min_test_size..max_test_size {
            const CHUNK_2_END: u32 = (3 * MAX_CHUNK_SIZE) - MIN_CHUNK_SIZE - 1;
            se.truncate(file_size as u64);
            assert_eq!(se.get_num_chunks(), 4);
            let mut test_indices = vec![CHUNK_0_START,
                                        CHUNK_0_END,
                                        CHUNK_1_START,
                                        CHUNK_1_END,
                                        CHUNK_2_START,
                                        CHUNK_2_END];
            test_indices.append(&mut ((CHUNK_2_END + 1)..(file_size - 1)).collect::<Vec<_>>());
            for byte_index in test_indices {
                let expected_number = match byte_index {
                    CHUNK_0_START...CHUNK_0_END => 0,
                    CHUNK_1_START...CHUNK_1_END => 1,
                    CHUNK_2_START...CHUNK_2_END => 2,
                    _ => 3,
                };
                assert_eq!(se.get_chunk_number(byte_index as u64), expected_number);
            }
        }

        // Test chunk_number for files up to 4 * MAX_CHUNK_SIZE.  First three chunks should each
        // have MAX_CHUNK_SIZE bytes, fourth chunk containing remainder.
        min_test_size = max_test_size;
        max_test_size = 4 * MAX_CHUNK_SIZE;
        for file_size in (min_test_size..max_test_size).filter(|&elt| elt % step == 0) {
            const CHUNK_2_END: u32 = (3 * MAX_CHUNK_SIZE) - 1;
            se.truncate(file_size as u64);
            assert_eq!(se.get_num_chunks(), 4);
            let mut test_indices = vec![CHUNK_0_START,
                                        CHUNK_0_END,
                                        CHUNK_1_START,
                                        CHUNK_1_END,
                                        CHUNK_2_START,
                                        CHUNK_2_END];
            test_indices.append(&mut ((CHUNK_2_END + 1)..(file_size - 1)).collect::<Vec<_>>());
            for byte_index in test_indices {
                let expected_number = match byte_index {
                    CHUNK_0_START...CHUNK_0_END => 0,
                    CHUNK_1_START...CHUNK_1_END => 1,
                    CHUNK_2_START...CHUNK_2_END => 2,
                    _ => 3,
                };
                assert_eq!(se.get_chunk_number(byte_index as u64), expected_number);
            }
        }
    }
}<|MERGE_RESOLUTION|>--- conflicted
+++ resolved
@@ -567,22 +567,17 @@
         }
     }
 
-<<<<<<< HEAD
-    /// Truncate the self_encryptor to the specified size (if extend, filled with 0u8).
-    #[cfg_attr(feature="clippy", allow(cast_possible_truncation))]
-    pub fn truncate(&mut self, position: u64) -> bool {
-=======
     /// Truncate the self_encryptor to the specified size (if extended, filled with 0u8).
     //
     // NOTE: Right now calls prepare_window with the full length of the truncated file
     // because chunk sizes may change. Chunks that don't change don't actually need any
     // treatment here so there's room for performance improvement, especially for large
     // files.
+    #[cfg_attr(feature="clippy", allow(cast_possible_truncation))]
     pub fn truncate(&mut self, new_size: u64) -> bool {
         if self.file_size == new_size {
             return true;
         }
->>>>>>> de9bb1c2
         let old_size = self.file_size;
         if new_size < old_size {
             self.prepare_window(new_size, 0);   // call before changing self.file_size
@@ -591,11 +586,7 @@
             let num_chunks = self.get_num_chunks(); // call with updated self.file_size
             self.chunks.truncate(num_chunks as usize);
         } else {
-<<<<<<< HEAD
-            if self.file_size > old_size && self.file_size as usize > MAX_IN_MEMORY_SIZE &&
-=======
             if new_size > MAX_IN_MEMORY_SIZE as u64 &&
->>>>>>> de9bb1c2
                self.sequencer.len() <= MAX_IN_MEMORY_SIZE {
                 match self.sequencer.create_mapping() {
                     Ok(()) => (),
